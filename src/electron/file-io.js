--- conflicted
+++ resolved
@@ -104,7 +104,7 @@
 
     return targetPath;
   } else {
-    // CR: Beware of this
+    // TODO: Beware of this
     const targetPath = undefined;
     // Never-saved/Untitled document
     const backupPath = getBackupPath(null, Date.now());
@@ -221,7 +221,6 @@
       return;
     }
 
-    // CR: This allows you to perform all the `pathExists` checks in parallel
     const filesExist = await Promise.all([
       fs.pathExists(path.join(swapFolderPath, "leveldb")),
       fs.pathExists(path.join(swapFolderPath, "swap.json")),
@@ -301,7 +300,6 @@
   return hash.digest("base64");
 }
 
-<<<<<<< HEAD
 
 async function truncateBackups() {
   let dir = path.join(app.getPath("userData"), "backups");
@@ -329,19 +327,6 @@
 
 
 
-=======
-module.exports = {
-  newSwapFolder: newSwapFolder,
-  openFile: openFile,
-  saveSwapFolder: saveSwapFolder,
-  saveSwapFolderAs: saveSwapFolderAs,
-  saveLegacyFolderAs: saveLegacyFolderAs,
-  deleteSwapFolder: deleteSwapFolder,
-  dbFromFile: dbFromFile,
-  destroyDb: destroyDb,
-  getHash: getHashWithoutStartTime
-};
->>>>>>> dcbd2830
 
 /* ============================================================================
  * PRIVATE FUNCTIONS
