--- conflicted
+++ resolved
@@ -296,27 +296,12 @@
             else
                 msgs.sidebarStateChanged <| menu
 
-<<<<<<< HEAD
-        sidebarButton menu icon titleString =
-            div
-                [ classList [ ( "sidebar-button", True ), ( "open", sidebarState == menu ) ]
-                , onClick <| toggle menu
-                , title titleString
-                ]
-                [ icon ]
-    in
-    [ div [ id "sidebar", classList [ ( "open", isOpen ) ] ]
-        [ sidebarButton File fileIcon "File"
-        , sidebarButton Export exportIcon "Export"
-
-        --, sidebarButton Import importIcon -- TODO: Removed temporarily
-        , sidebarButton Settings settingsIcon "Settings"
-=======
         sidebarButton menu =
             case menu of
                 File ->
                     div
                         [ id "file-button"
+                        , title "File"
                         , classList [ ( "sidebar-button", True ), ( "open", sidebarState == menu ) ]
                         , onClick <| toggle menu
                         ]
@@ -329,7 +314,11 @@
 
                 Export ->
                     div
-                        [ classList [ ( "sidebar-button", True ), ( "open", sidebarState == menu ) ], onClick <| toggle menu ]
+                        [ id "export-button"
+                        , title "Export"
+                        , classList [ ( "sidebar-button", True ), ( "open", sidebarState == menu ) ]
+                        , onClick <| toggle menu
+                        ]
                         [ Icon.signOut (defaultOptions |> Icon.color fileIconColor |> Icon.size 18) ]
 
                 Import ->
@@ -339,7 +328,11 @@
 
                 Settings ->
                     div
-                        [ classList [ ( "sidebar-button", True ), ( "open", sidebarState == menu ) ], onClick <| toggle menu ]
+                        [ id "settings-button"
+                        , title "Settings"
+                        , classList [ ( "sidebar-button", True ), ( "open", sidebarState == menu ) ]
+                        , onClick <| toggle menu
+                        ]
                         [ Icon.settings (defaultOptions |> Icon.color fileIconColor |> Icon.size 18) ]
     in
     [ div [ id "sidebar", classList [ ( "open", isOpen ) ] ]
@@ -348,7 +341,6 @@
 
         --, sidebarButton Import importIcon -- TODO: Removed temporarily
         , sidebarButton Settings
->>>>>>> d00a0786
         ]
     , sidebarMenu
     ]
