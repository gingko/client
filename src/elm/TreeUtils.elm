--- conflicted
+++ resolved
@@ -93,7 +93,6 @@
     ListExtra.getAt n cols
 
 
-<<<<<<< HEAD
 getColumnById : String -> Tree -> Maybe Column
 getColumnById id tree =
   let
@@ -103,9 +102,6 @@
 
 
 getTreeWithPosition : String -> Tree -> Maybe (Tree, String, Int)
-=======
-getTreeWithPosition : String -> Tree -> Maybe ( Tree, String, Int )
->>>>>>> d4a4ea49
 getTreeWithPosition id tree =
     Maybe.map3
         (\t p i -> ( t, p, i ))
@@ -146,7 +142,6 @@
 
 getPrevNextInColumn : Int -> String -> Tree -> Maybe Tree
 getPrevNextInColumn shift id tree =
-<<<<<<< HEAD
   let
     column_ = getColumnById id tree
   in
@@ -168,35 +163,6 @@
           col
             |> List.concat
             |> ListExtra.getAt (i + shift)
-=======
-    let
-        n =
-            getDepth 0 tree id
-
-        column_ =
-            getColumn n tree
-    in
-    case column_ of
-        Nothing ->
-            Nothing
-
-        Just col ->
-            let
-                idx =
-                    col
-                        |> List.concat
-                        |> List.map .id
-                        |> ListExtra.elemIndex id
-            in
-            case idx of
-                Nothing ->
-                    Nothing
-
-                Just i ->
-                    col
-                        |> List.concat
-                        |> ListExtra.getAt (i + shift)
->>>>>>> d4a4ea49
 
 
 getPrevInColumn : String -> Tree -> Maybe Tree
