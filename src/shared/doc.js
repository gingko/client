--- conflicted
+++ resolved
@@ -61,10 +61,6 @@
   settings.email = email;
   settings.seed = Date.now();
   console.log("loaded settings" ,settings)
-<<<<<<< HEAD
-  const initFlags = { email: email, seed: Date.now(), language: settings.language || "en"};
-=======
->>>>>>> 83f35a1c
 
   gingko = Elm.Main.init({
     node: document.getElementById("elm"),
