--- conflicted
+++ resolved
@@ -28,11 +28,8 @@
 let filletData = [];
 let ticking = false;
 let lang = "en";
-<<<<<<< HEAD
 let tourStepPositionStepNum = false;
 let tourStepPositionRefElementId = "";
-=======
->>>>>>> ce2c247f
 window.elmMessages = [];
 
 let remoteDB;
