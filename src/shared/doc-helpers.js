const _ = require("lodash");
const { gsap } = require("gsap");

/* ==== Utility functions ===== */

function toHex(s) {
  // utf8 to latin1
  var s = unescape(encodeURIComponent(s));
  var h = "";
  for (var i = 0; i < s.length; i++) {
    h += s.charCodeAt(i).toString(16);
  }
  return h;
}

function isValidURL(text) {
  try {
      new URL(text);
      return true;
  } catch {
      return false;
  }
}

/* ===== DOM Manipulation ===== */
let toElm;
const CARD_DATA = Symbol.for("cardbased");
const GIT_LIKE_DATA = Symbol.for("couchdb");

const autoSaveImmediate = function() {
  if (!toElm) {
    return;
  }
  toElm(null, "docMsgs", "AutoSaveRequested");
}
const autoSave = _.debounce(autoSaveImmediate, 1*1000);
const autoSaveSlow = _.debounce(autoSaveImmediate, 11*1000);


const defineCustomTextarea = (toElmFn, getDataTypeFn) => {
  if (!toElm) {
    toElm = toElmFn;
  }

  customElements.define('gw-textarea', class extends HTMLElement {
    constructor() {
      super();
      this.textarea_ = document.createElement('textarea');
      this.textarea_.addEventListener('input', this._onInput.bind(this));
      this.textarea_.addEventListener('keyup', this._selectionHandler.bind(this));
      this.textarea_.addEventListener('click', this._selectionHandler.bind(this));
      this.textarea_.addEventListener('focus', this._focusHandler.bind(this));
    }
    set isFullscreen(value) {
      this._isFullscreen = value;
    }
    get isFullscreen() {
      return this._isFullscreen;
    }
    static get observedAttributes() { return ['start-value']; }

    attributeChangedCallback(name, oldValue, newValue) {
      if (name === 'start-value' && !this._isActive() && this.textarea_.value !== newValue ) {
        this.textarea_.value = newValue;
        this._resize();
      } else if (name === 'disabled') {
        if (newValue) {
          this.textarea_.setAttribute('disabled', newValue);
        } else {
          this.textarea_.removeAttribute('disabled');
        }
      }
    }

    _isActive() {
      return this.textarea_ === document.activeElement;
    }

    connectedCallback() {
      this.textarea_.value = this.getAttribute('start-value');
      this.textarea_.setAttribute('id', 'card-edit-' + this.getAttribute('card-id'));
      this.textarea_.setAttribute('card-id', this.getAttribute('card-id'));
      this.textarea_.setAttribute('class', this.getAttribute('class'));
      this.textarea_.setAttribute('dir', this.getAttribute('dir'));
      this.textarea_.setAttribute('data-private', this.getAttribute('data-private'));
      this.textarea_.setAttribute('data-gramm', this.getAttribute('data-gramm'));
      if (this.getAttribute('disabled')) {
        this.textarea_.setAttribute('disabled', this.getAttribute('disabled'));
      }
      this.appendChild(this.textarea_);
      if (!this.isFullscreen) {
        this.textarea_.focus();
        document.addEventListener('click', editBlurHandler);
      }
      this.offset_ = this.textarea_.offsetHeight - this.textarea_.clientHeight;
      this._resize();
    }

    disconnectedCallback() {
      this.textarea_.removeEventListener('input', this._onInput.bind(this));
      this.textarea_.removeEventListener('keyup', this._selectionHandler.bind(this));
      this.textarea_.removeEventListener('click', this._selectionHandler.bind(this));
      this.textarea_.removeEventListener('focus', this._focusHandler.bind(this));
      if (!this.isFullscreen) {
        document.removeEventListener('click', editBlurHandler);
        updateFillets();
      }
      if (getDataTypeFn() == CARD_DATA) {
        autoSave.cancel();
      } else if (getDataTypeFn() == GIT_LIKE_DATA) {
        autoSaveSlow.cancel();
      }
    }

    _onInput(e) {
      toElm(e.target.value, "docMsgs", "FieldChanged");
      if (this.isFullscreen && getDataTypeFn() == CARD_DATA) {
        autoSave();
      } else if (this.isFullscreen && getDataTypeFn() == GIT_LIKE_DATA) {
        autoSaveSlow();
      }
      this._resize();
    }

    _resize() {
      this.textarea_.style.height = 'auto';
      this.textarea_.style.height = this.textarea_.scrollHeight + this.offset_ + 'px';
    }

    _selectionHandler(e) {
      selectionHandler(e)
    }

    _focusHandler(e) {
      if (this.isFullscreen) {
        const cardId = this.textarea_.getAttribute('card-id');
        const cardContent = this.textarea_.value;
        scrollFullscreen(cardId);
        toElm([cardId, cardContent], "docMsgs", "FullscreenCardFocused");
      }
    }
  });
}

const selectionHandler = function () {
  if (document.activeElement.nodeName == "TEXTAREA") {
    let {
      selectionStart,
      selectionEnd,
      selectionDirection,
    } = document.activeElement;
    let length = document.activeElement.value.length;
    let [before, after] = [
      document.activeElement.value.substring(0, selectionStart),
      document.activeElement.value.substring(selectionStart),
    ];
    let cursorPosition = "other";

    if (length == 0) {
      cursorPosition = "empty";
    } else if (selectionStart == 0 && selectionEnd == 0) {
      cursorPosition = "start";
    } else if (selectionStart == length && selectionEnd == length) {
      cursorPosition = "end";
    } else if (selectionStart == 0 && selectionDirection == "backward") {
      cursorPosition = "start";
    } else if (selectionEnd == length && selectionDirection == "forward") {
      cursorPosition = "end";
    }

    toElm(
      {
        selected: selectionStart !== selectionEnd,
        position: cursorPosition,
        text: [before, after],
      },
      "docMsgs",
      "TextCursor"
    );
  }
};

const editBlurHandler = (ev) => {
  if (process.env.NODE_ENV === 'development') {
    console.log("editBlurHandler", ev)
  }

  if (ev.target.closest("#document") && !ev.target.closest("div.card.active")) {
    toElm(null, "docMsgs", "ClickedOutsideCard");
  }
};

const isEditTextarea = (node) => {
  return node.nodeName == "TEXTAREA" && node.classList.contains("edit") && node.classList.contains("mousetrap");
}

var scrollHorizontal = (colIdx, instant) => {
  lastColumnIdx = colIdx;
  scrollHorizTo(colIdx, instant, 0)
};

var scrollColumns = (scrollInfo) => {
  scrollInfo.columns.map(column => {
    let positionParam;
    switch (column.scrollData.position) {
      case "Center":
        positionParam = "center";
        break;

      case "After":
        positionParam = "bottom";
        break;

      case "Before":
        positionParam = "top";
        break;

      case "Between":
        positionParam = "bottom"
        break;
    }
    scrollTo(column.scrollData.target, column.columnIdx, scrollInfo.instant, positionParam, 0)
  });
}

var scrollFullscreen = function (cid) {
  scrollFullscreenTo(cid)
}

var scrollFullscreenTo = function (cid) {
  var card = document.getElementById("card-" + cid.toString());
  var col = document.getElementById("app-fullscreen");
  if (card == null) {
    return;
  }
  var rect = card.getBoundingClientRect();

  const newScrollTop = col.scrollTop + (rect.top + rect.height * 0.5 - col.offsetHeight * 0.5);
  console.log("scrollFullscreenTo", newScrollTop);

  gsap.to(col,  0.25, {
    scrollTop: newScrollTop,
    ease: "power2.easeInOut",
  });
}

var scrollTo = function (cid, colIdx, instant, position, errorCount) {
  var card = document.getElementById("card-" + cid.toString());
  var col = document.getElementsByClassName("column")[colIdx - 1];
  let doc = document.getElementById("document");
  if (card == null || doc == null) {
    window.requestAnimationFrame(()=>{
      if (errorCount <= 3) {
        errorCount++;
        scrollTo(cid, colIdx, instant, position, errorCount);
      }
    })
    return;
  }
  let docRect = doc.getBoundingClientRect();
  var rect = card.getBoundingClientRect();
  let positionMultiplier = position === "top" ? 0 : position === "center" ? 0.5 : 1;

  // For cards larger than the viewing area, scroll to the top of the card, not its middle
  let adjustedHeight = (rect.height > docRect.height - 51) ? docRect.height * 0.5 + 51 : rect.height;

  let newScrollTop = col.scrollTop + (rect.top + adjustedHeight * positionMultiplier - (docRect.top+docRect.bottom)*0.5);

  if (instant) {
    col.scrollTop = newScrollTop;
  } else {
    gsap.to(col, 0.25, {
      scrollTop: newScrollTop,
      ease: "power2.easeInOut",
    });
  }
};

var scrollHorizTo = function (colIdx, instant, errorCount) {
  var col = document.getElementsByClassName("column")[colIdx - 1];
  var appEl = document.getElementById("document");

  let scrollDoneCallback = () => {};
  if (!instant) {
    /* Remove CSS scroll-snap behavior, otherwise won't animate */
    appEl.classList.add("scroll-animation");
    scrollDoneCallback = () => { appEl.classList.remove("scroll-animation") }
  }

  if (col == null) {
    console.log("scroll horiz error: not found", colIdx, errorCount);
    window.requestAnimationFrame(()=>{
      if (errorCount <= 3) {
        errorCount++;
        scrollHorizTo(colIdx, instant, errorCount);
      }
    })
    return;
  }
  if (instant) {
    appEl.scrollLeft = col.offsetLeft + 0.5  * (col.offsetWidth - appEl.offsetWidth);
  } else {
    gsap.to(appEl, 0.3, {
      scrollLeft: col.offsetLeft + 0.5  * (col.offsetWidth - appEl.offsetWidth),
      ease: "power2.easeInOut",
      onComplete: scrollDoneCallback
    });
  }
};

/* ===== Fillet Calculations ===== */

// List (Html) -> List (Maybe {top: Int, bottom: Int})
const getFilletData = (columnNodes) => {
  let getColumnTopBottomInfo = (col) => {
    let activeCards = col.getElementsByClassName("card active");
    let activeGroups = col.getElementsByClassName("group active-descendant");
    if (activeCards.length > 0) {
      let activeRect = activeCards[0].getBoundingClientRect();
      return {top: activeRect.top, bottom: activeRect.bottom};
    } else if (activeGroups.length > 0) {
      let firstActiveGroupRect = activeGroups[0].getBoundingClientRect();
      let lastActiveGroupRect = activeGroups[activeGroups.length - 1].getBoundingClientRect();
      return {top: firstActiveGroupRect.top, bottom: lastActiveGroupRect.bottom};
    } else {
      return null;
    }
  };

  return columnNodes.map(getColumnTopBottomInfo)
};

const setColumnFillets = (currColumn, colIdx, filletData) => {
  if(filletData[colIdx-1] == null && filletData[colIdx] != null && filletData[colIdx + 1] != null) {
    // Active Card
    let activeCard = currColumn.getElementsByClassName("card active")[0];
    if (activeCard) {
      let topDelta = Math.min(Math.max((filletData[colIdx].top - filletData[colIdx+1].top)*0.5, -16), 16);
      let bottomDelta = Math.min(Math.max((filletData[colIdx].bottom - filletData[colIdx+1].bottom)*0.5, -16), 16);
      let [filletTop, filletBottom] = activeCard.getElementsByClassName("fillet");

      if (filletTop && filletBottom) {
        filletTop.style.display = "block";
        filletBottom.style.display = "block";
        setTop(topDelta, filletTop);
        setBottom(bottomDelta, filletBottom);
      }
    }

  } else if(filletData[colIdx] != null && filletData[colIdx-1] != null) {
    // Active Descendant
    let topLeftDelta = Math.min(Math.max((filletData[colIdx].top - filletData[colIdx-1].top)*0.5, -16), 16);
    let bottomLeftDelta = Math.min(Math.max((filletData[colIdx].bottom - filletData[colIdx-1].bottom)*0.5, -16), 16);
    let allTopLeftFillets = currColumn.getElementsByClassName("fillet top-left");
    let allBottomLeftFillets= currColumn.getElementsByClassName("fillet bottom-left");
    let filletTopLeft = allTopLeftFillets[0];
    let filletBottomLeft = allBottomLeftFillets[allBottomLeftFillets.length - 1];

    if(filletTopLeft && filletBottomLeft) {
      filletTopLeft.style.display = "block";
      filletBottomLeft.style.display = "block";
      Array.from(allTopLeftFillets).map((f,i) => {if (i!=0) {f.style.display = "none";}})
      Array.from(allBottomLeftFillets).map((f,i,a) => {if (i != a.length - 1) {f.style.display = "none";}})

      setTop(topLeftDelta, filletTopLeft);
      setBottom(bottomLeftDelta, filletBottomLeft);
    }

    // Active Descendant Right (Nested If)
    let filletTopRight = currColumn.getElementsByClassName("fillet top-right")[0];
    let allBottomRightFillets= currColumn.getElementsByClassName("fillet bottom-right");
    let filletBottomRight = allBottomRightFillets[allBottomRightFillets.length - 1];
    if (filletTopRight && filletBottomRight) {
      if (filletData[colIdx + 1] != null) {
        filletTopRight.style.display = "block";
        filletBottomRight.style.display = "block";
        let topRightDelta = Math.min(Math.max((filletData[colIdx].top - filletData[colIdx+1].top)*0.5, -16), 16);
        let bottomRightDelta = Math.min(Math.max((filletData[colIdx].bottom - filletData[colIdx+1].bottom)*0.5, -16), 16);

        setTop(topRightDelta, filletTopRight);
        setBottom(bottomRightDelta, filletBottomRight);
      } else {
        filletTopRight.style.display = "none";
        filletBottomRight.style.display = "none";
      }
    }
  }
}

const setTop = (delta, el) => {
  if (delta > 0) {
    el.style.height = delta + "px";
    el.style.top = "-" + delta + "px";
    el.classList.remove("flipped");
  } else {
    el.style.height = -delta + "px";
    el.style.top = 0;
    el.classList.add("flipped");
  }
}

const setBottom = (delta, el) => {
  if (delta > 0) {
    el.style.height = delta + "px";
    el.style.bottom = 0;
    el.classList.add("flipped");
  } else {
    el.style.height = -delta + "px";
    el.style.bottom = delta + "px";
    el.classList.remove("flipped");
  }
}

const updateFillets = (cols) => {
  let columns = cols || Array.from(document.getElementsByClassName("column"));
  let filletData = getFilletData(columns);
  columns.map((c,i) => {
    setColumnFillets(c,i, filletData);
  })
}

/* ===== Shared variables ===== */

const errorAlert = (title, msg, err) => {
  return {
    title: title,
    message: msg,
    detail: err.message.split("\n")[0],
    type: "error",
    buttons: ["OK"],
  };
};

var shortcuts = [
  "shift+enter",
  "mod+enter",
  "mod+s",
  "enter",
  "esc",
  "mod+backspace",
  "mod+j",
  "mod+down",
  "mod+k",
  "mod+up",
  "mod+l",
  "mod+right",
  "mod+shift+j",
  "mod+shift+down",
  "mod+shift+k",
  "mod+shift+up",
<<<<<<< HEAD
  "mod+alt+k",
=======
  "alt+i",
>>>>>>> 5aa274bc
  "h",
  "j",
  "k",
  "l",
  "left",
  "down",
  "up",
  "right",
  "alt+left",
  "alt+h",
  "alt+down",
  "alt+j",
  "alt+up",
  "alt+k",
  "alt+right",
  "alt+l",
  "alt+shift+up",
  "alt+shift+down",
  "alt+home",
  "alt+end",
  "alt+pageup",
  "alt+pagedown",
  "alt+0",
  "alt+1",
  "alt+2",
  "alt+3",
  "alt+4",
  "alt+5",
  "alt+6",
  "[",
  "]",
  "mod+o",
  "mod+x",
  "mod+c",
  "mod+v",
  "mod+shift+v",
  "mod+z",
  "mod+shift+z",
  "mod+r",
  "mod+b",
  "mod+i",
  "end",
  "home",
  "pageup",
  "pagedown",
  "/",
  "w",
  "?",
];

var needOverride = [
  "mod+s",
  "mod+n",
  "mod+o",
  "mod+h",
  "mod+j",
  "mod+k",
  "mod+l",
  "mod+b",
  "mod+i",
  "alt+0",
  "alt+1",
  "alt+2",
  "alt+3",
  "alt+4",
  "alt+5",
  "alt+6",
];

if (window.navigator.platform.toUpperCase().indexOf('MAC') < 0 ) {
  needOverride.push("alt+left");
}

/* ===== Shared fromElm cases ===== */

var casesShared = (elmData, params) => {
  return {
    ScrollCards: () => {
      scrollColumns(elmData);
      scrollHorizontal(elmData.columnIdx, elmData.instant);
      params.lastActivesScrolled = elmData;
      params.lastColumnScrolled = elmData.columnIdx;
      if (params.localStore.isReady()) {
        params.localStore.set('last-actives', elmData.lastActives);
      }

      let columns = Array.from(document.getElementsByClassName("column"));

      if (columns.length == 0) {
        setTimeout(() => {
          updateFillets();
        }, 20);
      }

      columns.map((c, i) => {
        c.addEventListener('scroll', () => {
          if(!params.ticking) {
            params.ticking = true;
            window.requestAnimationFrame(() => {
              updateFillets(columns);
              params.ticking = false;
            })
          }
        })
      })

      window.requestAnimationFrame(() => {
        updateFillets(columns);
      });
    },

    CopyCurrentSubtree: () => {
      navigator.clipboard.writeText(JSON.stringify(elmData))
      const addFlashClass = function () {
        const activeCard = document.querySelectorAll('.card.active')
        const activeDescendants = document.querySelectorAll('.group.active-descendant')
        activeCard.forEach((c) => c.classList.add('flash'))
        activeDescendants.forEach((c) => c.classList.add('flash'))
      }

      const removeFlashClass = function () {
        const activeCard = document.querySelectorAll('.card.active')
        const activeDescendants = document.querySelectorAll('.group.active-descendant')
        activeCard.forEach((c) => c.classList.remove('flash'))
        activeDescendants.forEach((c) => c.classList.remove('flash'))
      }

      addFlashClass()
      setTimeout(removeFlashClass, 200)
    },

    TextSurround: () => {
      const id = elmData[0]
      const surroundString = elmData[1]
      const tarea = document.getElementById('card-edit-' + id)
      const card = document.getElementById('card-' + id)

      if (tarea === null) {
        console.log('Textarea not found for TextSurround command.')
      } else {
        const start = tarea.selectionStart
        const end = tarea.selectionEnd
        if (start !== end) {
          const text = tarea.value.slice(start, end)
          const modifiedText = surroundString + text + surroundString
          const newValue = tarea.value.substring(0, start) + modifiedText + tarea.value.substring(end)
          tarea.value = newValue
          const cursorPos = start + modifiedText.length
          tarea.setSelectionRange(cursorPos, cursorPos)
          params.DIRTY = true
          toElm(newValue, 'docMsgs', 'FieldChanged')

          if (card !== null) {
            card.dataset.clonedContent = newValue
          }
        }
      }
    },

    InsertMarkdownLink: () => {
      const id = elmData
      const tarea = document.getElementById('card-edit-' + id)
      const card = document.getElementById('card-' + id)

      if (tarea === null) {
        console.log('Textarea not found for InsertMarkdownLink command.')
      } else {
        const start = tarea.selectionStart
        const end = tarea.selectionEnd
        const text = tarea.value.slice(start, end)

        let modifiedText;
        let cursorPos;
        if (start !== end) {
          if (isValidURL(text)) {
            modifiedText = "[](" + text + ")"
            newValue = tarea.value.substring(0, start) + modifiedText + tarea.value.substring(end)
            cursorPos = start + 1
          } else {
            modifiedText = "[" + text + "]()"
            newValue = tarea.value.substring(0, start) + modifiedText + tarea.value.substring(end)
            cursorPos = start + modifiedText.length - 1
          }
          
          tarea.value = newValue
          tarea.setSelectionRange(cursorPos, cursorPos)
          params.DIRTY = true
          toElm(newValue, 'docMsgs', 'FieldChanged')
          
          if (card !== null) {
            card.dataset.clonedContent = newValue
          }
        }
      }
    },

    SetCursorPosition: () => {
      let pos = elmData[0];
      requestAnimationFrame(() => document.activeElement.setSelectionRange(pos, pos));
    },

    ConfirmCancelCard: () => {
      const tarea = document.getElementById('card-edit-' + elmData[0])

      if (tarea === null) {
        console.log('tarea not found')
      } else {
        if (tarea.value === elmData[1] || window.confirm(elmData[2])) {
          toElm(null, 'docMsgs', 'CancelCardConfirmed')
        }
      }
    },

    ConsoleLogRequested: () => console.error(elmData),
  }
}

/* ===== CommonJS Module exports ===== */

module.exports = {
  defineCustomTextarea: defineCustomTextarea,
  scrollHorizontal: scrollHorizontal,
  scrollColumns: scrollColumns,
  scrollFullscreen: scrollFullscreen,
  updateFillets: updateFillets,
  errorAlert: errorAlert,
  shortcuts: shortcuts,
  needOverride: needOverride,
  toHex: toHex,
  casesShared: casesShared
};<|MERGE_RESOLUTION|>--- conflicted
+++ resolved
@@ -448,11 +448,8 @@
   "mod+shift+down",
   "mod+shift+k",
   "mod+shift+up",
-<<<<<<< HEAD
   "mod+alt+k",
-=======
   "alt+i",
->>>>>>> 5aa274bc
   "h",
   "j",
   "k",
