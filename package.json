{
  "name": "gingko-client",
  "productName": "Gingko",
  "version": "2.4.15",
  "description": "Gingko client rewritten in Elm, packaged with Electron.",
  "repository": {
    "type": "git",
    "url": "git://github.com/gingko/client.git"
  },
  "author": {
    "name": "Gingko Inc",
    "email": "adriano@gingkoapp.com"
  },
  "license": "MIT",
  "bugs": {
    "url": "https://github.com/gingko/client/issues"
  },
  "homepage": "https://github.com/gingko/client",
  "scripts": {
    "start": "webpack --watch",
    "postinstall": "electron-rebuild",
    "test:unit": "electron-mocha --renderer test/unit.js || true",
    "test": "mocha --exit --slow 1000 test/integration.js",
    "build": "webpack",
    "electron": "electron ./app",
    "pack": "electron-builder --dir",
    "dist": "set DEBUG=electron-builder&& electron-builder",
    "dist:win": "DEBUG=electron-builder && electron-builder -w",
    "dist:mac": "DEBUG=electron-builder && electron-builder -m",
    "release": "electron-builder"
  },
  "build": {
    "appId": "com.gingkoapp.desktop",
    "fileAssociations": {
      "ext": "gko",
      "name": "Gingko Document",
      "mimeType": "application/vnd.gingko.tree-document"
    },
    "extraResources": [
      {
        "from": "./src/bin/${os}/",
        "to": "."
      }
    ],
    "mac": {
      "category": "public.app-category.productivity"
    },
    "dmg": {
      "contents": [
        {
          "x": 110,
          "y": 150
        },
        {
          "x": 240,
          "y": 150,
          "type": "link",
          "path": "/Applications"
        }
      ]
    },
    "linux": {
      "target": "AppImage",
      "category": "Office"
    }
  },
  "dependencies": {
    "7zip-bin": "^5.0.3",
    "axios": "^0.19.1",
    "electron-is-dev": "^0.3.0",
    "electron-store": "^1.3.0",
    "electron-unhandled": "^1.1.0",
    "electron-updater": "^4.1.2",
    "electron-window-state": "^4.1.1",
    "file-type": "^8.1.0",
    "filenamify": "^2.1.0",
    "firstline": "^2.0.2",
    "fs-extra": "^7.0.1",
    "globby": "^8.0.1",
    "gsap": "^2.1.3",
    "hash-stream": "^1.2.0",
    "jquery": "^3.5.1",
    "lodash": "^4.17.15",
    "memorystream": "^0.3.1",
    "moment": "^2.22.2",
    "mousetrap": "^1.6.1",
    "node-machine-id": "^1.1.10",
    "pouchdb": "^7.1.1",
    "react": "^15.6.2",
    "react-dom": "^15.6.2",
    "read-chunk": "^2.1.0",
    "rimraf": "^2.6.2",
    "sha1": "^1.1.1",
    "system-font-families": "^0.4.1",
    "textarea-autosize": "^0.4.2",
    "transform-pouch": "^1.1.5",
    "turndown": "^4.0.2",
    "underscore": "^1.9.1"
  },
  "devDependencies": {
    "@nut-tree/nut-js": "^1.4.1",
    "chai": "^4.1.2",
<<<<<<< HEAD
    "chokidar-cli": "^2.1.0",
    "copy-webpack-plugin": "^6.0.1",
    "electron": "^9.0.0",
    "electron-builder": "^22.7.0",
    "electron-mocha": "^8.2.2",
    "electron-rebuild": "^1.11.0",
    "elm": "^0.19.1-3",
=======
    "chokidar-cli": "^1.2.1",
    "copy-webpack-plugin": "^4.6.0",
    "electron": "^7.1.8",
    "electron-builder": "^22.2.0",
    "electron-mocha": "^8.1.2",
    "electron-rebuild": "^1.8.6",
    "elm": "0.19.0-bugfix6",
>>>>>>> eeee2cca
    "elm-webpack-loader": "^6.0.0",
    "file-loader": "^4.2.0",
    "html-webpack-plugin": "^3.2.0",
    "imports-loader": "^0.7.1",
    "mocha": "^7.2.0",
    "node-abi": "^2.17.0",
    "segfault-handler": "^1.3.0",
    "spectron": "^11.0.0",
    "webpack": "^4.41.0",
    "webpack-cli": "^3.3.9",
    "webpack-merge": "^4.2.2"
  },
  "optionalDependencies": {}
}<|MERGE_RESOLUTION|>--- conflicted
+++ resolved
@@ -100,7 +100,6 @@
   "devDependencies": {
     "@nut-tree/nut-js": "^1.4.1",
     "chai": "^4.1.2",
-<<<<<<< HEAD
     "chokidar-cli": "^2.1.0",
     "copy-webpack-plugin": "^6.0.1",
     "electron": "^9.0.0",
@@ -108,15 +107,6 @@
     "electron-mocha": "^8.2.2",
     "electron-rebuild": "^1.11.0",
     "elm": "^0.19.1-3",
-=======
-    "chokidar-cli": "^1.2.1",
-    "copy-webpack-plugin": "^4.6.0",
-    "electron": "^7.1.8",
-    "electron-builder": "^22.2.0",
-    "electron-mocha": "^8.1.2",
-    "electron-rebuild": "^1.8.6",
-    "elm": "0.19.0-bugfix6",
->>>>>>> eeee2cca
     "elm-webpack-loader": "^6.0.0",
     "file-loader": "^4.2.0",
     "html-webpack-plugin": "^3.2.0",
